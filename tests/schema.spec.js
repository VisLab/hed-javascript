--- conflicted
+++ resolved
@@ -3,9 +3,6 @@
 const { SchemaSpec, SchemasSpec } = require('../common/schema/types')
 const { parseSchemaSpec, parseSchemasSpec } = require('../validator/bids/schema')
 const { buildSchemas } = require('../validator/schema/init')
-
-const { parseSchemaSpec, parseSchemasSpec } = require('../validator/bids/schema')
-const { generateIssue } = require('../common/issues/issues')
 
 describe('HED schemas', () => {
   describe('Schema loading', () => {
@@ -66,30 +63,19 @@
     })
 
     describe('Remote HED schemas', () => {
-      it('can be loaded from a central GitHub repository', () => {
-        const remoteHedSchemaVersion = '8.0.0'
-        const schemaSpec = new SchemaSpec('', remoteHedSchemaVersion)
-        const schemasSpec = new SchemasSpec().addSchemaSpec(schemaSpec)
-        return buildSchemas(schemasSpec).then(([hedSchemas, issues]) => {
-          assert.deepEqual(issues, [], 'Schema loading issues occurred')
-          const hedSchemaVersion = hedSchemas.baseSchema.version
-          assert.strictEqual(hedSchemaVersion, remoteHedSchemaVersion)
-        })
-      })
-    })
-
-    // <<<<<<< HEAD
-    //     describe('Remote HED schemas', () => {
-    //       it('a HED 2 schema can be loaded remotely', () => {
-    //         const spec1 = SchemaSpec.createSchemaSpec('', '7.2.0', '', '')
-    //         const specs = new SchemasSpec().addSchemaSpec(spec1)
-    //         return buildSchemas(specs).then(([hedSchemas, issues]) => {
-    //           assert.equal(issues.length, 0)
-    //           const schema1 = hedSchemas.getSchema(spec1.nickname)
-    //           assert.strictEqual(schema1.version, spec1.version)
-    //           assert.strictEqual(schema1.library, spec1.library)
-    //           assert.equal(hedSchemas.generation, 2)
-    // =======
+      it('a HED 2 schema can be loaded remotely', () => {
+        const spec1 = new SchemaSpec('', '7.2.0', '', '')
+        const specs = new SchemasSpec().addSchemaSpec(spec1)
+        return buildSchemas(specs).then(([hedSchemas, issues]) => {
+          assert.equal(issues.length, 0)
+          const schema1 = hedSchemas.getSchema(spec1.nickname)
+          assert.strictEqual(schema1.version, spec1.version)
+          assert.strictEqual(schema1.library, spec1.library)
+          assert.equal(hedSchemas.generation, 2)
+        })
+      })
+    })
+
     describe('Local HED schemas', () => {
       it('can be loaded from a file', () => {
         const localHedSchemaFile = 'tests/data/HED7.1.1.xml'
@@ -532,11 +518,7 @@
     }
   }
 
-<<<<<<< HEAD
-  describe('HED 3 schemaSpec tests', () => {
-=======
   describe('HED 3 SchemaSpec tests', () => {
->>>>>>> bdaf4bd4
     it('should be return a SchemaSpec and no issues when valid', () => {
       const tests = {
         just_version: '8.1.0',
@@ -544,15 +526,9 @@
         base_with_nick: 'bt:8.1.0',
       }
       const expectedResults = {
-<<<<<<< HEAD
-        just_version: new SchemaSpec('', '8.1.0', '', ''),
-        just_library: new SchemaSpec('', '0.1.0', 'score', ''),
-        base_with_nick: new SchemaSpec('bt', '8.1.0', '', ''),
-=======
         just_version: new SchemaSpec('', '8.1.0'),
         just_library: new SchemaSpec('', '0.1.0', 'score'),
         base_with_nick: new SchemaSpec('bt', '8.1.0'),
->>>>>>> bdaf4bd4
       }
       const expectedIssues = {
         just_version: [],
@@ -596,11 +572,7 @@
     })
   })
 
-<<<<<<< HEAD
-  describe('HED 3 schemasSpec tests', () => {
-=======
   describe('HED 3 SchemasSpec tests', () => {
->>>>>>> bdaf4bd4
     it('should be return a SchemasSpec and no issues when valid', () => {
       const schemas1 = new SchemasSpec()
       schemas1.addSchemaSpec(new SchemaSpec('', '8.1.0', '', ''))
@@ -641,11 +613,7 @@
       }
       const expectedIssues = {
         bad_version: [generateIssue('invalidSchemaSpecification', { spec: '3.1.a' })],
-<<<<<<< HEAD
         duplicate_key: [generateIssue('invalidSchemaNickname', { spec: '8.0.0', nickname: '' })],
-=======
-        duplicate_key: [generateIssue('invalidSchemaNickname', { spec: ['8.1.0', '8.0.0'], nickname: '' })],
->>>>>>> bdaf4bd4
       }
 
       return checkWithIssues(
