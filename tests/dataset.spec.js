const assert = require('chai').assert
const hed = require('../validator/dataset')
<<<<<<< HEAD
const generateValidationIssue = require('../common/issues/issues').generateIssue
const generateConverterIssue = require('../converter/issues')
const { SchemaSpec, SchemasSpec } = require('../common/schema/types')
const { buildSchemas } = require('../validator/schema/init')
=======
const { buildSchemas } = require('../validator/schema/init')
const generateValidationIssue = require('../common/issues/issues').generateIssue
const generateConverterIssue = require('../converter/issues')
const { SchemaSpec, SchemasSpec } = require('../common/schema/types')
>>>>>>> c112bb05

describe('HED dataset validation', () => {
  const hedSchemaFile = 'tests/data/HED8.0.0.xml'
  let hedSchemaPromise

  beforeAll(() => {
<<<<<<< HEAD
    const spec1 = SchemaSpec.createSchemaSpec('', '8.0.0', '', hedSchemaFile)
=======
    const spec1 = new SchemaSpec('', '8.0.0', '', hedSchemaFile)
>>>>>>> c112bb05
    const specs = new SchemasSpec().addSchemaSpec(spec1)
    hedSchemaPromise = buildSchemas(specs)
  })

  describe('Basic HED string lists', () => {
    /**
     * Test-validate a dataset.
     *
     * @param {Object<string, string[]>} testDatasets The datasets to test.
     * @param {Object<string, Issue[]>} expectedIssues The expected issues.
     */
    const validator = function (testDatasets, expectedIssues) {
      return hedSchemaPromise.then(([hedSchemas, issues]) => {
<<<<<<< HEAD
        assert.equal(issues.length, 0)
        for (const testDatasetKey in testDatasets) {
          const [, testIssues] = hed.validateHedEvents(testDatasets[testDatasetKey], hedSchemas, null, true)
          assert.sameDeepMembers(testIssues, expectedIssues[testDatasetKey], testDatasets[testDatasetKey].join(','))
=======
        assert.deepEqual(issues, [], 'Schema loading issues occurred')
        for (const [testDatasetKey, testDataset] of Object.entries(testDatasets)) {
          const [, testIssues] = hed.validateHedEvents(testDataset, hedSchemas, null, true)
          assert.sameDeepMembers(testIssues, expectedIssues[testDatasetKey], testDataset.join(','))
>>>>>>> c112bb05
        }
      })
    }

    it('should properly validate simple HED datasets', () => {
      const testDatasets = {
        empty: [],
        singleValidLong: ['Event/Sensory-event'],
        singleValidShort: ['Sensory-event'],
        multipleValidLong: [
          'Event/Sensory-event',
          'Item/Object/Man-made-object/Vehicle/Train',
          'Property/Sensory-property/Sensory-attribute/Visual-attribute/Color/RGB-color/RGB-red/0.5',
        ],
        multipleValidShort: ['Sensory-event', 'Train', 'RGB-red/0.5'],
        multipleValidMixed: ['Event/Sensory-event', 'Train', 'RGB-red/0.5'],
        multipleInvalid: ['Duration/0.5 cm', 'InvalidEvent'],
      }
      const legalTimeUnits = ['s', 'second', 'day', 'minute', 'hour']
      const expectedIssues = {
        empty: [],
        singleValidLong: [],
        singleValidShort: [],
        multipleValidLong: [],
        multipleValidShort: [],
        multipleValidMixed: [],
        multipleInvalid: [
          generateValidationIssue('unitClassInvalidUnit', {
            tag: testDatasets.multipleInvalid[0],
            unitClassUnits: legalTimeUnits.sort().join(','),
          }),
          // TODO: Duplication temporary
          generateValidationIssue('invalidTag', {
            tag: testDatasets.multipleInvalid[1],
          }),
          generateConverterIssue('invalidTag', testDatasets.multipleInvalid[1], {}, [0, 12]),
        ],
      }
      return validator(testDatasets, expectedIssues)
    })
  })

  describe('Full HED datasets', () => {
    /**
     * Test-validate a dataset.
     *
     * @param {Object<string, string[]>} testDatasets The datasets to test.
     * @param {Object<string, Issue[]>} expectedIssues The expected issues.
     */
    const validator = function (testDatasets, expectedIssues) {
      return hedSchemaPromise.then(([hedSchemas, issues]) => {
<<<<<<< HEAD
        assert.equal(issues.length, 0)
        for (const testDatasetKey in testDatasets) {
          const [, testIssues] = hed.validateHedDataset(testDatasets[testDatasetKey], hedSchemas, true)
          assert.sameDeepMembers(testIssues, expectedIssues[testDatasetKey], testDatasets[testDatasetKey].join(','))
=======
        assert.deepEqual(issues, [], 'Schema loading issues occurred')
        for (const [testDatasetKey, testDataset] of Object.entries(testDatasets)) {
          const [, testIssues] = hed.validateHedDataset(testDatasets[testDatasetKey], hedSchemas, true)
          assert.sameDeepMembers(testIssues, expectedIssues[testDatasetKey], testDataset.join(','))
>>>>>>> c112bb05
        }
      })
    }

    it('should properly validate HED datasets without definitions', () => {
      const testDatasets = {
        empty: [],
        singleValidLong: ['Event/Sensory-event'],
        singleValidShort: ['Sensory-event'],
        multipleValidLong: [
          'Event/Sensory-event',
          'Item/Object/Man-made-object/Vehicle/Train',
          'Property/Sensory-property/Sensory-attribute/Visual-attribute/Color/RGB-color/RGB-red/0.5',
        ],
        multipleValidShort: ['Sensory-event', 'Train', 'RGB-red/0.5'],
        multipleValidMixed: ['Event/Sensory-event', 'Train', 'RGB-red/0.5'],
        multipleInvalid: ['Duration/0.5 cm', 'InvalidEvent'],
      }
      const legalTimeUnits = ['s', 'second', 'day', 'minute', 'hour']
      const expectedIssues = {
        empty: [],
        singleValidLong: [],
        singleValidShort: [],
        multipleValidLong: [],
        multipleValidShort: [],
        multipleValidMixed: [],
        multipleInvalid: [
          generateValidationIssue('unitClassInvalidUnit', {
            tag: testDatasets.multipleInvalid[0],
            unitClassUnits: legalTimeUnits.sort().join(','),
          }),
          // TODO: Duplication temporary
          generateValidationIssue('invalidTag', {
            tag: testDatasets.multipleInvalid[1],
          }),
          generateConverterIssue('invalidTag', testDatasets.multipleInvalid[1], {}, [0, 12]),
        ],
      }
      return validator(testDatasets, expectedIssues)
    })

    it('should properly validate HED datasets with definitions', () => {
      const testDatasets = {
        valid: ['(Definition/BlueSquare,(Blue,Square))', '(Definition/RedCircle,(Red,Circle))'],
        equalDuplicateDefinition: [
          '(Definition/BlueSquare,(Blue,Square))',
          '(Definition/BlueSquare,(Blue,Square))',
          '(Definition/RedCircle,(Red,Circle))',
        ],
        nonEqualDuplicateDefinition: [
          '(Definition/BlueSquare,(Blue,Square))',
          '(Definition/BlueSquare,(RGB-blue/1.0,Square))',
          '(Definition/RedCircle,(Red,Circle))',
        ],
        valueDuplicateDefinition: [
          '(Definition/BlueSquare,(Blue,Square))',
          '(Definition/BlueSquare/#,(RGB-blue/#,Square))',
          '(Definition/RedCircle,(Red,Circle))',
        ],
      }
      const expectedIssues = {
        valid: [],
        equalDuplicateDefinition: [],
        nonEqualDuplicateDefinition: [
          generateValidationIssue('duplicateDefinition', {
            definition: 'BlueSquare',
            tagGroup: '(Definition/BlueSquare,(Blue,Square))',
          }),
          generateValidationIssue('duplicateDefinition', {
            definition: 'BlueSquare',
            tagGroup: '(Definition/BlueSquare,(RGB-blue/1.0,Square))',
          }),
        ],
        valueDuplicateDefinition: [
          generateValidationIssue('duplicateDefinition', {
            definition: 'BlueSquare',
            tagGroup: '(Definition/BlueSquare,(Blue,Square))',
          }),
          generateValidationIssue('duplicateDefinition', {
            definition: 'BlueSquare',
            tagGroup: '(Definition/BlueSquare/#,(RGB-blue/#,Square))',
          }),
        ],
      }
      return validator(testDatasets, expectedIssues)
    })
  })
})<|MERGE_RESOLUTION|>--- conflicted
+++ resolved
@@ -1,27 +1,16 @@
 const assert = require('chai').assert
 const hed = require('../validator/dataset')
-<<<<<<< HEAD
-const generateValidationIssue = require('../common/issues/issues').generateIssue
-const generateConverterIssue = require('../converter/issues')
-const { SchemaSpec, SchemasSpec } = require('../common/schema/types')
-const { buildSchemas } = require('../validator/schema/init')
-=======
 const { buildSchemas } = require('../validator/schema/init')
 const generateValidationIssue = require('../common/issues/issues').generateIssue
 const generateConverterIssue = require('../converter/issues')
 const { SchemaSpec, SchemasSpec } = require('../common/schema/types')
->>>>>>> c112bb05
 
 describe('HED dataset validation', () => {
   const hedSchemaFile = 'tests/data/HED8.0.0.xml'
   let hedSchemaPromise
 
   beforeAll(() => {
-<<<<<<< HEAD
-    const spec1 = SchemaSpec.createSchemaSpec('', '8.0.0', '', hedSchemaFile)
-=======
     const spec1 = new SchemaSpec('', '8.0.0', '', hedSchemaFile)
->>>>>>> c112bb05
     const specs = new SchemasSpec().addSchemaSpec(spec1)
     hedSchemaPromise = buildSchemas(specs)
   })
@@ -35,17 +24,10 @@
      */
     const validator = function (testDatasets, expectedIssues) {
       return hedSchemaPromise.then(([hedSchemas, issues]) => {
-<<<<<<< HEAD
-        assert.equal(issues.length, 0)
-        for (const testDatasetKey in testDatasets) {
-          const [, testIssues] = hed.validateHedEvents(testDatasets[testDatasetKey], hedSchemas, null, true)
-          assert.sameDeepMembers(testIssues, expectedIssues[testDatasetKey], testDatasets[testDatasetKey].join(','))
-=======
         assert.deepEqual(issues, [], 'Schema loading issues occurred')
         for (const [testDatasetKey, testDataset] of Object.entries(testDatasets)) {
           const [, testIssues] = hed.validateHedEvents(testDataset, hedSchemas, null, true)
           assert.sameDeepMembers(testIssues, expectedIssues[testDatasetKey], testDataset.join(','))
->>>>>>> c112bb05
         }
       })
     }
@@ -97,17 +79,10 @@
      */
     const validator = function (testDatasets, expectedIssues) {
       return hedSchemaPromise.then(([hedSchemas, issues]) => {
-<<<<<<< HEAD
-        assert.equal(issues.length, 0)
-        for (const testDatasetKey in testDatasets) {
-          const [, testIssues] = hed.validateHedDataset(testDatasets[testDatasetKey], hedSchemas, true)
-          assert.sameDeepMembers(testIssues, expectedIssues[testDatasetKey], testDatasets[testDatasetKey].join(','))
-=======
         assert.deepEqual(issues, [], 'Schema loading issues occurred')
         for (const [testDatasetKey, testDataset] of Object.entries(testDatasets)) {
           const [, testIssues] = hed.validateHedDataset(testDatasets[testDatasetKey], hedSchemas, true)
           assert.sameDeepMembers(testIssues, expectedIssues[testDatasetKey], testDataset.join(','))
->>>>>>> c112bb05
         }
       })
     }
