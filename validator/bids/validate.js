--- conflicted
+++ resolved
@@ -1,34 +1,14 @@
 const { validateHedDatasetWithContext } = require('../dataset')
 const { validateHedString } = require('../event')
-<<<<<<< HEAD
-const { buildSchema, buildSchemas } = require('../schema/init')
-const { buildBidsSchemas } = require('./schemas')
-const { sidecarValueHasHed } = require('../../utils/bids')
-const { generateIssue } = require('../../common/issues/issues')
-const { fallbackFilePath } = require('../../common/schema')
-const { SchemaSpec, SchemasSpec } = require('../../common/schema/types')
-const { BidsDataset, BidsHedIssue, BidsIssue } = require('./types')
-const semver = require('semver')
-
-function generateInternalErrorBidsIssue(error) {
-  return Promise.resolve([new BidsIssue(107, null, error.message)])
-}
-=======
 const { BidsDataset, BidsHedIssue, BidsIssue } = require('./types')
 const { buildBidsSchemas } = require('./schema')
->>>>>>> c112bb05
 
 /**
  * Validate a BIDS dataset.
  *
  * @param {BidsDataset} dataset The BIDS dataset.
-<<<<<<< HEAD
- * @param {SchemasSpec} schemaDefinition The version spec for the schema to be loaded.
- * @return {Promise<Array<BidsIssue>>} Any issues found.
-=======
  * @param {object} schemaDefinition The version spec for the schema to be loaded.
  * @return {Promise<BidsIssue[]>} Any issues found.
->>>>>>> c112bb05
  */
 function validateBidsDataset(dataset, schemaDefinition) {
   return buildBidsSchemas(dataset, schemaDefinition).then(
@@ -41,102 +21,6 @@
   )
 }
 
-<<<<<<< HEAD
-// /**
-//  * Validate a BIDS dataset.
-//  *
-//  * @param {BidsDataset} dataset The BIDS dataset.
-//  * @param {object} schemaDefinition The version spec for the schema to be loaded.
-//  * @return {Promise<Array<BidsIssue>>} Any issues found.
-//  */
-// function validateBidsDatasetA(dataset, schemaDefinition) {
-//   return getBidsSchema(dataset, schemaDefinition).then(([schemaSpecs, schemaIssues]) => {
-//     if (schemaIssues) {
-//       return [, convertHedIssuesToBidsIssues(schemaIssues, dataset.datasetDescription.file)]
-//     } else {
-//       return buildBidsSchema(schemaSpecs).then(([hedSchemas, schemaLoadIssues]) => {
-//         if (schemaLoadIssues) {
-//           return [, convertHedIssuesToBidsIssues(schemaLoadIssues, dataset.datasetDescription.file)]
-//         } else {
-//           return validateFullDataset(dataset, hedSchemas)
-//             .catch(generateInternalErrorBidsIssue)
-//             .then((issues) => convertHedIssuesToBidsIssues(issues, dataset.datasetDescription.file))
-//         }
-//       })
-//     }
-//   })
-//   // (issues) => convertHedIssuesToBidsIssues(issues, dataset.datasetDescription.file);
-// }
-
-function buildBidsSchemaA(dataset, schemaDefinition) {
-  let schemaSpec
-  let issues
-  if (
-    (schemaDefinition === undefined || schemaDefinition == null) &&
-    dataset.datasetDescription.jsonData &&
-    dataset.datasetDescription.jsonData.HEDVersion
-  ) {
-    // Build our own spec.
-
-    ;[schemaSpec, issues] = buildSchemaSpec(dataset.datasetDescription.jsonData.HEDVersion)
-    if (issues) {
-      return Promise.resolve([
-        ,
-        [generateIssue('invalidSchemaSpecification', { spec: dataset.datasetDescription.jsonData.HEDVersion })],
-      ])
-    }
-  } else if (schemaDefinition === undefined || schemaDefinition == null) {
-    return Promise.resolve([, [generateIssue('invalidSchemaSpecification', { spec: 'unknown' })]])
-  } else {
-    schemaSpec = schemaDefinition // TODO: Write a checker and check here
-  }
-  return buildSchema(schemaSpec, true).then((schemas) => [schemas, []])
-}
-
-function getSchemaSpecsA(datasetVersion) {
-  const schemasSpec = new SchemasSpec()
-  let processVersion
-  if (Array.isArray(datasetVersion)) {
-    processVersion = datasetVersion
-  } else {
-    processVersion = [datasetVersion]
-  }
-  for (const schemaVersion of processVersion) {
-    const schemaSpec = schemaSpec(schemaVersion)
-    const nicknameSplit = schemaVersion.split(':', 2)
-    let nickname = ''
-    let schema
-    if (nicknameSplit.length > 1) {
-      ;[nickname, schema] = nicknameSplit
-      if (nickname === '') {
-        return Promise.resolve([
-          ,
-          [generateIssue('invalidSchemaNickname', { nickname: nickname, version: schemaVersion })],
-        ])
-      }
-    } else {
-      schema = nicknameSplit[0]
-      nickname = ''
-    }
-    if (schema.indexOf(':') > -1) {
-      return [, [generateIssue('invalidSchemaSpecification', { spec: datasetVersion })]]
-    }
-    const versionSplit = schema.split('_')
-    let library, version
-    if (versionSplit.length > 1) {
-      ;[library, version] = versionSplit
-      schemasSpec.addRemoteLibrarySchema(nickname, library, version)
-    } else {
-      version = versionSplit[0]
-      schemasSpec.addRemoteStandardSchema('', version)
-    }
-  }
-
-  // return Promise.resolve([schemaSpec, []])
-}
-
-=======
->>>>>>> c112bb05
 function validateFullDataset(dataset, hedSchemas) {
   try {
     const [sidecarErrorsFound, sidecarIssues] = validateSidecars(dataset.sidecarData, hedSchemas)
