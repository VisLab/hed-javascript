const semver = require('semver')
const { buildSchemas } = require('../schema/init')
const { generateIssue } = require('../../common/issues/issues')
const { SchemaSpec, SchemasSpec } = require('../../common/schema/types')
<<<<<<< HEAD
=======
const { getCharacterCount } = require('../../utils/string')
>>>>>>> 4c66b871
const { BidsHedIssue } = require('./types')

const alphanumericRegExp = new RegExp('^[a-zA-Z0-9]+$')

function convertIssuesToBidsHedIssues(issues, file) {
  return issues.map((issue) => new BidsHedIssue(issue, file))
}

function buildBidsSchemas(dataset, schemaDefinition) {
  let schemasSpec
  let issues
  let descriptionFile = null
  if (schemaDefinition) {
    ;[schemasSpec, issues] = validateSchemasSpec(schemaDefinition)
  } else if (dataset.datasetDescription.jsonData && dataset.datasetDescription.jsonData.HEDVersion) {
    ;[schemasSpec, issues] = parseSchemasSpec(dataset.datasetDescription.jsonData.HEDVersion)
    descriptionFile = dataset.datasetDescription.file
  } else {
    ;[schemasSpec, issues] = [null, [generateIssue('invalidSchemaSpecification', { spec: 'no schema available' })]]
  }
  if (issues.length > 0) {
    return Promise.resolve([null, convertIssuesToBidsHedIssues(issues, descriptionFile)])
    //return Promise.reject(issues)
  } else {
    return buildSchemas(schemasSpec).then(([schemas]) => [schemas, issues])
  }
}

function validateSchemasSpec(schemasSpec) {
  // ToDO: implement
  if (!(schemasSpec instanceof SchemasSpec)) {
    return [null, generateIssue('invalidSchemaSpecification', { spec: JSON.stringify(schemasSpec) })]
  }
  return [schemasSpec, []]
}

function parseSchemasSpec(hedVersion) {
  const schemasSpec = new SchemasSpec()
  let processVersion
  if (Array.isArray(hedVersion)) {
    processVersion = hedVersion
  } else {
    processVersion = [hedVersion]
  }
  let issues = []
  for (const schemaVersion of processVersion) {
    const [schemaSpec, verIssues] = parseSchemaSpec(schemaVersion)
    if (verIssues.length > 0) {
      issues = issues.concat(verIssues)
    } else if (schemasSpec.isDuplicate(schemaSpec)) {
      issues = issues.concat(
        generateIssue('invalidSchemaNickname', { spec: schemaVersion, nickname: schemaSpec.nickname }),
      )
    } else {
      schemasSpec.addSchemaSpec(schemaSpec)
    }
  }
  return [schemasSpec, issues]
}

function parseSchemaSpec(schemaVersion) {
  const nicknameSplit = schemaVersion.split(':')
  let nickname = ''
  let schema
  if (nicknameSplit.length > 2) {
    return [null, [generateIssue('invalidSchemaSpecification', { spec: schemaVersion })]]
  }
  if (nicknameSplit.length > 1) {
    ;[nickname, schema] = nicknameSplit
    if (nickname === '' || !alphanumericRegExp.test(nickname)) {
      return [null, [generateIssue('invalidSchemaNickname', { nickname: nickname, spec: schemaVersion })]]
    }
  } else {
    schema = nicknameSplit[0]
  }
  const versionSplit = schema.split('_')
  let library = ''
  let version
  if (versionSplit.length > 2) {
    return [null, [generateIssue('invalidSchemaSpecification', { spec: schemaVersion })]]
  }
  if (versionSplit.length > 1) {
    ;[library, version] = versionSplit
    if (library === '' || !alphanumericRegExp.test(library)) {
      return [null, [generateIssue('invalidSchemaSpecification', { spec: schemaVersion })]]
    }
  } else {
    version = versionSplit[0]
  }
  if (!semver.valid(version)) {
    return [null, [generateIssue('invalidSchemaSpecification', { spec: schemaVersion })]]
  }
  const schemaSpec = new SchemaSpec(nickname, version, library)
  return [schemaSpec, []]
}

function validateSchemaSpec(schemaSpec) {
  // ToDO: implement
  if (!(schemaSpec instanceof SchemaSpec)) {
    return [null, generateIssue('invalidSchemaSpecification', { spec: JSON.stringify(schemaSpec) })]
  }
  return [schemaSpec, []]
}

module.exports = {
  buildBidsSchemas,
  validateSchemaSpec,
  validateSchemasSpec,
  parseSchemaSpec,
  parseSchemasSpec,
}<|MERGE_RESOLUTION|>--- conflicted
+++ resolved
@@ -2,10 +2,6 @@
 const { buildSchemas } = require('../schema/init')
 const { generateIssue } = require('../../common/issues/issues')
 const { SchemaSpec, SchemasSpec } = require('../../common/schema/types')
-<<<<<<< HEAD
-=======
-const { getCharacterCount } = require('../../utils/string')
->>>>>>> 4c66b871
 const { BidsHedIssue } = require('./types')
 
 const alphanumericRegExp = new RegExp('^[a-zA-Z0-9]+$')
